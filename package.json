{
  "name": "kryonix-saas-platform",
  "version": "1.0.0",
  "description": "KRYONIX - Plataforma SaaS 100% Autônoma por IA com Mobile-First",
  "private": true,
  "homepage": "https://www.kryonix.com.br",
  "dependencies": {
    "@tanstack/react-virtual": "^3.0.0",
    "@testing-library/jest-dom": "^5.16.5",
    "@testing-library/react": "^13.4.0",
    "@testing-library/user-event": "^14.4.3",
    "ajv": "^8.17.1",
    "axios": "^1.3.4",
    "clsx": "^1.2.1",
    "framer-motion": "^10.0.1",
    "lucide-react": "^0.263.1",
    "pwa-install-prompt": "^1.1.0",
    "react": "^18.2.0",
    "react-dom": "^18.2.0",
    "react-hook-form": "^7.43.5",
    "react-hot-toast": "^2.4.0",
<<<<<<< HEAD
    "react-intersection-observer": "^9.4.3",
    "react-query": "^3.39.3",
    "react-refresh": "^0.17.0",
    "react-router-dom": "^6.8.1",
    "react-scripts": "5.0.1",
    "react-spring": "^9.6.1",
    "react-use-gesture": "^9.1.3",
    "react-window": "^1.8.8",
    "socket.io-client": "^4.6.1",
    "web-vitals": "^3.1.1",
    "workbox-webpack-plugin": "^6.5.4",
    "zustand": "^4.3.6"
=======
    "workbox-webpack-plugin": "^6.5.4",
    "@use-gesture/react": "^10.2.27",
    "react-spring": "^9.6.1",
    "react-intersection-observer": "^9.4.3",
    "@tanstack/react-virtual": "^3.0.0",
    "react-window": "^1.8.8",
    "socket.io-client": "^4.6.1",
    "pwa-install-prompt": "^1.1.0",
    "express": "^4.18.2",
    "cors": "^2.8.5",
    "helmet": "^7.0.0",
    "compression": "^1.7.4"
>>>>>>> f2972920
  },
  "devDependencies": {
    "@tailwindcss/aspect-ratio": "^0.4.2",
    "@tailwindcss/forms": "^0.5.3",
    "@tailwindcss/typography": "^0.5.9",
    "@types/react": "^18.0.28",
    "@types/react-dom": "^18.0.11",
    "autoprefixer": "^10.4.21",
    "postcss": "^8.5.6",
    "tailwindcss": "^3.4.17",
    "typescript": "^4.9.5"
  },
  "scripts": {
    "dev": "react-scripts start",
    "start": "node server.js",
    "start:dev": "react-scripts start",
    "server": "node server.js",
    "build": "react-scripts build",
    "test": "react-scripts test --env=jsdom --coverage --watchAll=false",
    "eject": "react-scripts eject",
    "build:mobile": "GENERATE_SOURCEMAP=false INLINE_RUNTIME_CHUNK=false npm run build",
    "analyze": "npm run build && npx webpack-bundle-analyzer build/static/js/*.js",
    "lighthouse": "npx lighthouse https://www.kryonix.com.br --output html --output-path ./lighthouse-report.html",
    "pwa-test": "npx pwa-asset-generator public/logo512.png public/icons --background '#1e40af' --theme-color '#3b82f6'"
  },
  "eslintConfig": {
    "extends": [
      "react-app",
      "react-app/jest"
    ]
  },
  "browserslist": {
    "production": [
      ">0.2%",
      "not dead",
      "not op_mini all"
    ],
    "development": [
      "last 1 chrome version",
      "last 1 firefox version",
      "last 1 safari version"
    ]
  },
  "proxy": "http://localhost:8000"
}<|MERGE_RESOLUTION|>--- conflicted
+++ resolved
@@ -1,93 +1,45 @@
 {
-  "name": "kryonix-saas-platform",
-  "version": "1.0.0",
-  "description": "KRYONIX - Plataforma SaaS 100% Autônoma por IA com Mobile-First",
-  "private": true,
-  "homepage": "https://www.kryonix.com.br",
+  "name": "kryonix-platform",
+  "version": "1.0.0", 
+  "type": "module",
+  "description": "KRYONIX - Plataforma SaaS 100% Autônoma por IA",
+  "main": "index.js",
+  "scripts": {
+    "dev": "vite",
+    "build": "vite build",
+    "preview": "vite preview",
+    "start": "node server.js",
+    "test": "echo \"Tests will be implemented in future parts\" && exit 0",
+    "setup": "npm install"
+  },
+  "keywords": [
+    "saas",
+    "ai",
+    "autonomous", 
+    "mobile-first",
+    "portuguese",
+    "kryonix"
+  ],
+  "author": "Vitor Fernandes",
+  "license": "ISC",
   "dependencies": {
-    "@tanstack/react-virtual": "^3.0.0",
-    "@testing-library/jest-dom": "^5.16.5",
-    "@testing-library/react": "^13.4.0",
-    "@testing-library/user-event": "^14.4.3",
-    "ajv": "^8.17.1",
-    "axios": "^1.3.4",
-    "clsx": "^1.2.1",
-    "framer-motion": "^10.0.1",
-    "lucide-react": "^0.263.1",
-    "pwa-install-prompt": "^1.1.0",
-    "react": "^18.2.0",
-    "react-dom": "^18.2.0",
-    "react-hook-form": "^7.43.5",
-    "react-hot-toast": "^2.4.0",
-<<<<<<< HEAD
-    "react-intersection-observer": "^9.4.3",
-    "react-query": "^3.39.3",
-    "react-refresh": "^0.17.0",
-    "react-router-dom": "^6.8.1",
-    "react-scripts": "5.0.1",
-    "react-spring": "^9.6.1",
-    "react-use-gesture": "^9.1.3",
-    "react-window": "^1.8.8",
-    "socket.io-client": "^4.6.1",
-    "web-vitals": "^3.1.1",
-    "workbox-webpack-plugin": "^6.5.4",
-    "zustand": "^4.3.6"
-=======
-    "workbox-webpack-plugin": "^6.5.4",
-    "@use-gesture/react": "^10.2.27",
-    "react-spring": "^9.6.1",
-    "react-intersection-observer": "^9.4.3",
-    "@tanstack/react-virtual": "^3.0.0",
-    "react-window": "^1.8.8",
-    "socket.io-client": "^4.6.1",
-    "pwa-install-prompt": "^1.1.0",
     "express": "^4.18.2",
     "cors": "^2.8.5",
-    "helmet": "^7.0.0",
+    "helmet": "^7.1.0",
     "compression": "^1.7.4"
->>>>>>> f2972920
   },
   "devDependencies": {
-    "@tailwindcss/aspect-ratio": "^0.4.2",
-    "@tailwindcss/forms": "^0.5.3",
-    "@tailwindcss/typography": "^0.5.9",
-    "@types/react": "^18.0.28",
-    "@types/react-dom": "^18.0.11",
-    "autoprefixer": "^10.4.21",
-    "postcss": "^8.5.6",
-    "tailwindcss": "^3.4.17",
-    "typescript": "^4.9.5"
+    "vite": "^5.0.0",
+    "@vitejs/plugin-react": "^4.2.0",
+    "nodemon": "^3.0.2"
   },
-  "scripts": {
-    "dev": "react-scripts start",
-    "start": "node server.js",
-    "start:dev": "react-scripts start",
-    "server": "node server.js",
-    "build": "react-scripts build",
-    "test": "react-scripts test --env=jsdom --coverage --watchAll=false",
-    "eject": "react-scripts eject",
-    "build:mobile": "GENERATE_SOURCEMAP=false INLINE_RUNTIME_CHUNK=false npm run build",
-    "analyze": "npm run build && npx webpack-bundle-analyzer build/static/js/*.js",
-    "lighthouse": "npx lighthouse https://www.kryonix.com.br --output html --output-path ./lighthouse-report.html",
-    "pwa-test": "npx pwa-asset-generator public/logo512.png public/icons --background '#1e40af' --theme-color '#3b82f6'"
+  "engines": {
+    "node": ">=18.0.0",
+    "npm": ">=9.0.0"
   },
-  "eslintConfig": {
-    "extends": [
-      "react-app",
-      "react-app/jest"
-    ]
+  "repository": {
+    "type": "git", 
+    "url": "https://github.com/Nakahh/KRYONIX-PLATAFORMA.git"
   },
-  "browserslist": {
-    "production": [
-      ">0.2%",
-      "not dead",
-      "not op_mini all"
-    ],
-    "development": [
-      "last 1 chrome version",
-      "last 1 firefox version",
-      "last 1 safari version"
-    ]
-  },
-  "proxy": "http://localhost:8000"
+  "homepage": "https://www.kryonix.com.br"
 }